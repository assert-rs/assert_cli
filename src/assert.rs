extern crate regex;

use environment::Environment;
use error_chain::ChainedError;
use errors::*;
<<<<<<< HEAD
use output::{OutputAssertion, OutputKind, ExpectType};
=======
use output::{Content, Output, OutputKind, OutputPredicate};
>>>>>>> 62a1720a
use std::default;
use std::ffi::{OsStr, OsString};
use std::io::Write;
use std::path::PathBuf;
use std::process::{Command, Stdio};
use std::vec::Vec;

/// Assertions for a specific command.
#[derive(Debug)]
#[must_use]
pub struct Assert {
    cmd: Vec<OsString>,
    env: Environment,
    current_dir: Option<PathBuf>,
    expect_success: Option<bool>,
    expect_exit_code: Option<i32>,
    expect_output: Vec<OutputPredicate>,
    stdin_contents: Option<Vec<u8>>,
}

impl default::Default for Assert {
    /// Construct an assert using `cargo run --` as command.
    ///
    /// Defaults to asserting _successful_ execution.
    fn default() -> Self {
        Assert {
            cmd: vec!["cargo", "run", "--quiet", "--"]
                .into_iter()
                .map(OsString::from)
                .collect(),
            env: Environment::inherit(),
            current_dir: None,
            expect_success: Some(true),
            expect_exit_code: None,
            expect_output: vec![],
            stdin_contents: None,
        }
    }
}

impl Assert {
    /// Run the crate's main binary.
    ///
    /// Defaults to asserting _successful_ execution.
    pub fn main_binary() -> Self {
        Assert::default()
    }

    /// Run a specific binary of the current crate.
    ///
    /// Defaults to asserting _successful_ execution.
    pub fn cargo_binary<S: AsRef<OsStr>>(name: S) -> Self {
        Assert {
            cmd: vec![
                OsStr::new("cargo"),
                OsStr::new("run"),
                OsStr::new("--quiet"),
                OsStr::new("--bin"),
                name.as_ref(),
                OsStr::new("--"),
            ].into_iter()
                .map(OsString::from)
                .collect(),
            ..Self::default()
        }
    }

    /// Run a custom command.
    ///
    /// Defaults to asserting _successful_ execution.
    ///
    /// # Examples
    ///
    /// ```rust
    /// extern crate assert_cli;
    ///
    /// assert_cli::Assert::command(&["echo", "1337"])
    ///     .unwrap();
    /// ```
    pub fn command<S: AsRef<OsStr>>(cmd: &[S]) -> Self {
        Assert {
            cmd: cmd.into_iter().map(OsString::from).collect(),
            ..Self::default()
        }
    }

    /// Add arguments to the command.
    ///
    /// # Examples
    ///
    /// ```rust
    /// extern crate assert_cli;
    ///
    /// assert_cli::Assert::command(&["echo"])
    ///     .with_args(&["42"])
    ///     .stdout().contains("42")
    ///     .unwrap();
    ///
    /// ```
    pub fn with_args<S: AsRef<OsStr>>(mut self, args: &[S]) -> Self {
        self.cmd.extend(args.into_iter().map(OsString::from));
        self
    }

    /// Add stdin to the command.
    ///
    /// # Examples
    ///
    /// ```rust
    /// extern crate assert_cli;
    ///
    /// assert_cli::Assert::command(&["cat"])
    ///     .stdin("42")
    ///     .stdout().contains("42")
    ///     .unwrap();
    /// ```
    pub fn stdin<S: Into<Vec<u8>>>(mut self, contents: S) -> Self {
        self.stdin_contents = Some(contents.into());
        self
    }

    /// Sets the working directory for the command.
    ///
    /// # Examples
    ///
    /// ```rust
    /// extern crate assert_cli;
    ///
    /// assert_cli::Assert::command(&["wc", "lib.rs"])
    ///     .current_dir(std::path::Path::new("src"))
    ///     .stdout().contains("lib.rs")
    ///     .execute()
    ///     .unwrap();
    /// ```
    pub fn current_dir<P: Into<PathBuf>>(mut self, dir: P) -> Self {
        self.current_dir = Some(dir.into());
        self
    }

    /// Sets environments variables for the command.
    ///
    /// # Examples
    ///
    /// ```rust
    /// extern crate assert_cli;
    ///
    /// assert_cli::Assert::command(&["printenv"])
    ///     .with_env(&[("TEST_ENV", "OK")])
    ///     .stdout().contains("TEST_ENV=OK")
    ///     .execute()
    ///     .unwrap();
    ///
    /// let env = assert_cli::Environment::empty()
    ///     .insert("FOO", "BAR");
    ///
    /// assert_cli::Assert::command(&["printenv"])
    ///     .with_env(&env)
    ///     .stdout().is("FOO=BAR")
    ///     .execute()
    ///     .unwrap();
    ///
    /// ::std::env::set_var("BAZ", "BAR");
    ///
    /// assert_cli::Assert::command(&["printenv"])
    ///     .stdout().contains("BAZ=BAR")
    ///     .execute()
    ///     .unwrap();
    /// ```
    pub fn with_env<E: Into<Environment>>(mut self, env: E) -> Self {
        self.env = env.into();

        self
    }

    /// Small helper to make chains more readable.
    ///
    /// # Examples
    ///
    /// ```rust
    /// extern crate assert_cli;
    ///
    /// assert_cli::Assert::command(&["cat", "non-existing-file"])
    ///     .fails()
    ///     .and()
    ///     .stderr().contains("non-existing-file")
    ///     .unwrap();
    /// ```
    pub fn and(self) -> Self {
        self
    }

    /// Expect the command to be executed successfully.
    ///
    /// # Examples
    ///
    /// ```rust
    /// extern crate assert_cli;
    ///
    /// assert_cli::Assert::command(&["echo", "42"])
    ///     .succeeds()
    ///     .unwrap();
    /// ```
    pub fn succeeds(mut self) -> Self {
        self.expect_exit_code = None;
        self.expect_success = Some(true);
        self
    }

    /// Expect the command to fail.
    ///
    /// Note: This does not include shell failures like `command not found`. I.e. the
    ///       command must _run_ and fail for this assertion to pass.
    ///
    /// # Examples
    ///
    /// ```rust
    /// extern crate assert_cli;
    ///
    /// assert_cli::Assert::command(&["cat", "non-existing-file"])
    ///     .fails()
    ///     .and()
    ///     .stderr().contains("non-existing-file")
    ///     .unwrap();
    /// ```
    pub fn fails(mut self) -> Self {
        self.expect_success = Some(false);
        self
    }

    /// Expect the command to fail and return a specific error code.
    ///
    /// # Examples
    ///
    /// ```rust
    /// extern crate assert_cli;
    ///
    /// assert_cli::Assert::command(&["cat", "non-existing-file"])
    ///     .fails_with(1)
    ///     .and()
    ///     .stderr().is("cat: non-existing-file: No such file or directory")
    ///     .unwrap();
    /// ```
    pub fn fails_with(mut self, expect_exit_code: i32) -> Self {
        self.expect_success = Some(false);
        self.expect_exit_code = Some(expect_exit_code);
        self
    }

    /// Do not care whether the command exits successfully or if it fails.
    ///
    /// This function removes any assertions that were already set, including
    /// any expected exit code that was set with [`fails_with`].
    ///
    /// # Examples
    ///
    /// ```rust
    /// extern crate assert_cli;
    ///
    /// assert_cli::Assert::command(&["cat", "non-existing-file"])
    ///     .ignore_status()
    ///     .and()
    ///     .stderr().is("cat: non-existing-file: No such file or directory")
    ///     .unwrap();
    /// ```
    ///
    /// [`fails_with`]: #method.fails_with
    pub fn ignore_status(mut self) -> Self {
        self.expect_exit_code = None;
        self.expect_success = None;
        self
    }

    /// Create an assertion for stdout's contents
    ///
    /// # Examples
    ///
    /// ```rust
    /// extern crate assert_cli;
    ///
    /// assert_cli::Assert::command(&["echo", "42"])
    ///     .stdout().contains("42")
    ///     .unwrap();
    /// ```
    pub fn stdout(self) -> OutputAssertionBuilder {
        OutputAssertionBuilder {
            assertion: self,
            kind: OutputKind::StdOut,
        }
    }

    /// Create an assertion for stdout's contents
    ///
    /// # Examples
    ///
    /// ```rust
    /// extern crate assert_cli;
    ///
    /// assert_cli::Assert::command(&["cat", "non-existing-file"])
    ///     .fails_with(1)
    ///     .and()
    ///     .stderr().is("cat: non-existing-file: No such file or directory")
    ///     .unwrap();
    /// ```
    pub fn stderr(self) -> OutputAssertionBuilder {
        OutputAssertionBuilder {
            assertion: self,
            kind: OutputKind::StdErr,
        }
    }

    /// Execute the command and check the assertions.
    ///
    /// # Examples
    ///
    /// ```rust
    /// extern crate assert_cli;
    ///
    /// let test = assert_cli::Assert::command(&["echo", "42"])
    ///     .stdout().contains("42")
    ///     .execute();
    /// assert!(test.is_ok());
    /// ```
    pub fn execute(self) -> Result<()> {
        let bin = &self.cmd[0];

        let args: Vec<_> = self.cmd.iter().skip(1).collect();
        let mut command = Command::new(bin);
        let command = command
            .stdin(Stdio::piped())
            .stdout(Stdio::piped())
            .stderr(Stdio::piped())
            .env_clear()
            .envs(self.env.clone().compile())
            .args(&args);

        let command = match self.current_dir {
            Some(ref dir) => command.current_dir(dir),
            None => command,
        };

        let mut spawned = command.spawn().chain_err(
            || ErrorKind::SpawnFailed(self.cmd.clone()),
        )?;

        if let Some(ref contents) = self.stdin_contents {
            spawned
                .stdin
                .as_mut()
                .expect("Couldn't get mut ref to command stdin")
                .write_all(contents)?;
        }
        let output = spawned.wait_with_output()?;

        if let Some(expect_success) = self.expect_success {
            if expect_success != output.status.success() {
                let out = String::from_utf8_lossy(&output.stdout).to_string();
                let err = String::from_utf8_lossy(&output.stderr).to_string();
                let err: Error = ErrorKind::StatusMismatch(expect_success, out, err).into();
                bail!(err.chain_err(|| ErrorKind::AssertionFailed(self.cmd.clone())));
            }
        }

        if self.expect_exit_code.is_some() && self.expect_exit_code != output.status.code() {
            let out = String::from_utf8_lossy(&output.stdout).to_string();
            let err = String::from_utf8_lossy(&output.stderr).to_string();
            let err: Error =
                ErrorKind::ExitCodeMismatch(self.expect_exit_code, output.status.code(), out, err)
                    .into();
            bail!(err.chain_err(|| ErrorKind::AssertionFailed(self.cmd.clone())));
        }

        self.expect_output
            .iter()
            .map(|a| {
                a.verify(&output)
                    .chain_err(|| ErrorKind::AssertionFailed(self.cmd.clone()))
            })
            .collect::<Result<Vec<()>>>()?;

        Ok(())
    }

    /// Execute the command, check the assertions, and panic when they fail.
    ///
    /// # Examples
    ///
    /// ```rust,should_panic="Assert CLI failure"
    /// extern crate assert_cli;
    ///
    /// assert_cli::Assert::command(&["echo", "42"])
    ///     .fails()
    ///     .unwrap(); // panics
    /// ```
    pub fn unwrap(self) {
        if let Err(err) = self.execute() {
            panic!("{}", err.display_chain());
        }
    }
}

/// Assertions for command output.
#[derive(Debug)]
#[must_use]
pub struct OutputAssertionBuilder {
    assertion: Assert,
    kind: OutputKind,
}

impl OutputAssertionBuilder {
    /// Expect the command's output to **contain** `output`.
    ///
    /// # Examples
    ///
    /// ```rust
    /// extern crate assert_cli;
    ///
    /// assert_cli::Assert::command(&["echo", "42"])
    ///     .stdout().contains("42")
    ///     .unwrap();
    /// ```
    pub fn contains<O: Into<Content>>(mut self, output: O) -> Assert {
        let pred = OutputPredicate::new(self.kind, Output::contains(output));
        self.assertion.expect_output.push(pred);
        self.assertion
    }

    /// Expect the command to output **exactly** this `output`.
    ///
    /// # Examples
    ///
    /// ```rust
    /// extern crate assert_cli;
    ///
    /// assert_cli::Assert::command(&["echo", "42"])
    ///     .stdout().is("42")
    ///     .unwrap();
    /// ```
<<<<<<< HEAD
    pub fn contains<O: Into<String>>(mut self, output: O) -> Assert {
        self.assertion.expect_output.push(OutputAssertion {
            expect: ExpectType::STRING(output.into()),
            fuzzy: true,
            expected_result: self.expected_result,
            kind: self.kind,
        });
=======
    pub fn is<O: Into<Content>>(mut self, output: O) -> Assert {
        let pred = OutputPredicate::new(self.kind, Output::is(output));
        self.assertion.expect_output.push(pred);
>>>>>>> 62a1720a
        self.assertion
    }

    /// Expect the command's output to not **contain** `output`.
    ///
    /// # Examples
    ///
    /// ```rust
    /// extern crate assert_cli;
    ///
    /// assert_cli::Assert::command(&["echo", "42"])
    ///     .stdout().doesnt_contain("73")
    ///     .unwrap();
    /// ```
<<<<<<< HEAD
    pub fn is<O: Into<String>>(mut self, output: O) -> Assert {
        self.assertion.expect_output.push(OutputAssertion {
            expect: ExpectType::STRING(output.into()),
            fuzzy: false,
            expected_result: self.expected_result,
            kind: self.kind,
        });
        self.assertion
    }

    /// Expect the command to match **however many times** this `output`.
    ///
    /// # Examples
    ///
    /// ```rust
    /// extern crate assert_cli;
    /// extern crate regex;
    /// let re = regex::Regex::new("[0-9]{2}").unwrap();
    /// assert_cli::Assert::command(&["echo", "42"])
    ///     .stdout().matches(re)
    ///     .unwrap();
    /// ```
    pub fn matches(mut self, output: regex::Regex) -> Assert {
        self.assertion.expect_output.push(OutputAssertion {
            expect: ExpectType::REGEX(output, 0),
            fuzzy: true,
            expected_result: self.expected_result,
            kind: self.kind,
        });
        self.assertion
    }

    /// Expect the command to match `nmatches` times this `output`.
    ///
    /// # Examples
    ///
    /// ```rust
    /// extern crate assert_cli;
    /// extern crate regex;
    /// let re = regex::Regex::new("[0-9]{1}").unwrap();
    /// assert_cli::Assert::command(&["echo", "42"])
    ///     .stdout().matches_ntimes(re, 2)
    ///     .unwrap();
    /// ```
    pub fn matches_ntimes(mut self, output: regex::Regex, nmatches: u32) -> Assert {
        self.assertion.expect_output.push(OutputAssertion {
            expect: ExpectType::REGEX(output, nmatches),
            fuzzy: false,
            expected_result: self.expected_result,
            kind: self.kind,
        });
=======
    pub fn doesnt_contain<O: Into<Content>>(mut self, output: O) -> Assert {
        let pred = OutputPredicate::new(self.kind, Output::doesnt_contain(output));
        self.assertion.expect_output.push(pred);
>>>>>>> 62a1720a
        self.assertion
    }

    /// Expect the command to output to not be **exactly** this `output`.
    ///
    /// # Examples
    ///
    /// ```rust
    /// extern crate assert_cli;
    ///
    /// assert_cli::Assert::command(&["echo", "42"])
    ///     .stdout().isnt("73")
    ///     .unwrap();
    /// ```
    pub fn isnt<O: Into<Content>>(mut self, output: O) -> Assert {
        let pred = OutputPredicate::new(self.kind, Output::isnt(output));
        self.assertion.expect_output.push(pred);
        self.assertion
    }

    /// Expect the command output to satisfy the given predicate.
    ///
    /// # Examples
    ///
    /// ```rust
    /// extern crate assert_cli;
    ///
    /// assert_cli::Assert::command(&["echo", "-n", "42"])
    ///     .stdout().satisfies(|x| x.len() == 2, "bad length")
    ///     .unwrap();
    /// ```
    pub fn satisfies<F, M>(mut self, pred: F, msg: M) -> Assert
    where
        F: 'static + Fn(&str) -> bool,
        M: Into<String>,
    {
        let pred = OutputPredicate::new(self.kind, Output::satisfies(pred, msg));
        self.assertion.expect_output.push(pred);
        self.assertion
    }
}

#[cfg(test)]
mod test {
    use super::*;
    use std::ffi::OsString;

    fn command() -> Assert {
        Assert::command(&["printenv"])
    }

    #[test]
    fn take_ownership() {
        let x = Environment::inherit();

        command()
            .with_env(x.clone())
            .with_env(&x)
            .with_env(x)
            .unwrap();
    }

    #[test]
    fn in_place_mod() {
        let y = Environment::empty();

        let y = y.insert("key", "value");

        assert_eq!(
            y.compile(),
            vec![(OsString::from("key"), OsString::from("value"))]
        );
    }

    #[test]
    fn in_place_mod2() {
        let x = Environment::inherit();

        command()
            .with_env(&x.insert("key", "value").insert("key", "vv"))
            .stdout()
            .contains("key=vv")
            .execute()
            .unwrap();
        // Granted, `insert` moved `x`, so we can no longer reference it, even
        // though only a reference was passed to `with_env`
    }

    #[test]
    fn in_place_mod3() {
        // In-place modification while allowing later accesses to the `Environment`
        let y = Environment::empty();

        assert_eq!(
            y.clone().insert("key", "value").compile(),
            vec![(OsString::from("key"), OsString::from("value"))]
        );

        command()
            .with_env(y)
            .stdout()
            .doesnt_contain("key=value")
            .execute()
            .unwrap();
    }

    #[test]
    fn empty_env() {
        // In-place modification while allowing later accesses to the `Environment`
        let y = Environment::empty();

        assert!(command().with_env(y).stdout().is("").execute().is_ok());
    }
    #[test]
    fn take_vec() {
        let v = vec![("bar".to_string(), "baz".to_string())];

        command()
            .with_env(&vec![("bar", "baz")])
            .stdout()
            .contains("bar=baz")
            .execute()
            .unwrap();

        command()
            .with_env(&v)
            .stdout()
            .contains("bar=baz")
            .execute()
            .unwrap();

        command()
            .with_env(&vec![("bar", "baz")])
            .stdout()
            .isnt("")
            .execute()
            .unwrap();
    }

    #[test]
    fn take_slice_of_strs() {
        command()
            .with_env(&[("bar", "BAZ")])
            .stdout()
            .contains("bar=BAZ")
            .execute()
            .unwrap();

        command()
            .with_env(&[("bar", "BAZ")][..])
            .stdout()
            .contains("bar=BAZ")
            .execute()
            .unwrap();

        command()
            .with_env([("bar", "BAZ")].as_ref())
            .stdout()
            .contains("bar=BAZ")
            .execute()
            .unwrap();
    }

    #[test]
    fn take_slice_of_strings() {
        // same deal as above

        command()
            .with_env(&[("bar".to_string(), "BAZ".to_string())])
            .stdout()
            .contains("bar=BAZ")
            .execute()
            .unwrap();

        command()
            .with_env(&[("bar".to_string(), "BAZ".to_string())][..])
            .stdout()
            .contains("bar=BAZ")
            .execute()
            .unwrap();
    }

    #[test]
    fn take_slice() {
        command()
            .with_env(&[("hey", "ho")])
            .stdout()
            .contains("hey=ho")
            .execute()
            .unwrap();

        command()
            .with_env(&[("hey", "ho".to_string())])
            .stdout()
            .contains("hey=ho")
            .execute()
            .unwrap();
    }

    #[test]
    fn take_string_i32() {
        command()
            .with_env(&[("bar", 3 as i32)])
            .stdout()
            .contains("bar=3")
            .execute()
            .unwrap();
    }
}<|MERGE_RESOLUTION|>--- conflicted
+++ resolved
@@ -3,11 +3,7 @@
 use environment::Environment;
 use error_chain::ChainedError;
 use errors::*;
-<<<<<<< HEAD
-use output::{OutputAssertion, OutputKind, ExpectType};
-=======
 use output::{Content, Output, OutputKind, OutputPredicate};
->>>>>>> 62a1720a
 use std::default;
 use std::ffi::{OsStr, OsString};
 use std::io::Write;
@@ -445,19 +441,9 @@
     ///     .stdout().is("42")
     ///     .unwrap();
     /// ```
-<<<<<<< HEAD
-    pub fn contains<O: Into<String>>(mut self, output: O) -> Assert {
-        self.assertion.expect_output.push(OutputAssertion {
-            expect: ExpectType::STRING(output.into()),
-            fuzzy: true,
-            expected_result: self.expected_result,
-            kind: self.kind,
-        });
-=======
     pub fn is<O: Into<Content>>(mut self, output: O) -> Assert {
         let pred = OutputPredicate::new(self.kind, Output::is(output));
         self.assertion.expect_output.push(pred);
->>>>>>> 62a1720a
         self.assertion
     }
 
@@ -472,63 +458,9 @@
     ///     .stdout().doesnt_contain("73")
     ///     .unwrap();
     /// ```
-<<<<<<< HEAD
-    pub fn is<O: Into<String>>(mut self, output: O) -> Assert {
-        self.assertion.expect_output.push(OutputAssertion {
-            expect: ExpectType::STRING(output.into()),
-            fuzzy: false,
-            expected_result: self.expected_result,
-            kind: self.kind,
-        });
-        self.assertion
-    }
-
-    /// Expect the command to match **however many times** this `output`.
-    ///
-    /// # Examples
-    ///
-    /// ```rust
-    /// extern crate assert_cli;
-    /// extern crate regex;
-    /// let re = regex::Regex::new("[0-9]{2}").unwrap();
-    /// assert_cli::Assert::command(&["echo", "42"])
-    ///     .stdout().matches(re)
-    ///     .unwrap();
-    /// ```
-    pub fn matches(mut self, output: regex::Regex) -> Assert {
-        self.assertion.expect_output.push(OutputAssertion {
-            expect: ExpectType::REGEX(output, 0),
-            fuzzy: true,
-            expected_result: self.expected_result,
-            kind: self.kind,
-        });
-        self.assertion
-    }
-
-    /// Expect the command to match `nmatches` times this `output`.
-    ///
-    /// # Examples
-    ///
-    /// ```rust
-    /// extern crate assert_cli;
-    /// extern crate regex;
-    /// let re = regex::Regex::new("[0-9]{1}").unwrap();
-    /// assert_cli::Assert::command(&["echo", "42"])
-    ///     .stdout().matches_ntimes(re, 2)
-    ///     .unwrap();
-    /// ```
-    pub fn matches_ntimes(mut self, output: regex::Regex, nmatches: u32) -> Assert {
-        self.assertion.expect_output.push(OutputAssertion {
-            expect: ExpectType::REGEX(output, nmatches),
-            fuzzy: false,
-            expected_result: self.expected_result,
-            kind: self.kind,
-        });
-=======
     pub fn doesnt_contain<O: Into<Content>>(mut self, output: O) -> Assert {
         let pred = OutputPredicate::new(self.kind, Output::doesnt_contain(output));
         self.assertion.expect_output.push(pred);
->>>>>>> 62a1720a
         self.assertion
     }
 
